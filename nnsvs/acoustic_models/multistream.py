--- conflicted
+++ resolved
@@ -516,23 +516,13 @@
             if self.vuv_model_bap0_conditioning:
                 bap_cond = bap_cond[:, :, 0:1]
 
-<<<<<<< HEAD
-            vuv_inp = torch.cat([x, lf0, bap_cond], dim=-1)
-=======
             vuv_inp = torch.cat([x, lf0_cond, bap_cond], dim=-1)
->>>>>>> 8b282f3a
             vuv = self.vuv_model.inference(vuv_inp, lengths)
         else:
             if self.vuv_model_bap0_conditioning:
                 y_bap_cond = y_bap[:, :, 0:1]
             else:
                 y_bap_cond = y_bap
-<<<<<<< HEAD
-            vuv_inp = torch.cat([x, lf0, y_bap_cond], dim=-1)
-            vuv = self.vuv_model(vuv_inp, lengths, y_vuv)
-
-        if is_inference:
-=======
             vuv_inp = torch.cat([x, y_lf0, y_bap_cond], dim=-1)
             vuv = self.vuv_model(vuv_inp, lengths, y_vuv)
 
@@ -541,7 +531,6 @@
                 lf0_ = lf0[0]
             else:
                 lf0_ = lf0
->>>>>>> 8b282f3a
             if self.bap_model.prediction_type() == PredictionType.PROBABILISTIC:
                 bap_ = bap[0]
             else:
@@ -550,11 +539,7 @@
                 mgc_ = mgc[0]
             else:
                 mgc_ = mgc
-<<<<<<< HEAD
-            out = torch.cat([mgc_, lf0, vuv, bap_], dim=-1)
-=======
             out = torch.cat([mgc_, lf0_, vuv, bap_], dim=-1)
->>>>>>> 8b282f3a
             assert out.shape[-1] == self.out_dim
             # TODO: better design
             return out, out
@@ -850,33 +835,22 @@
             else:
                 mel_cond = mel
 
-<<<<<<< HEAD
-            vuv_inp = torch.cat([x, lf0, mel_cond], dim=-1)
-=======
             vuv_inp = torch.cat([x, lf0_cond, mel_cond], dim=-1)
->>>>>>> 8b282f3a
             vuv = self.vuv_model.inference(vuv_inp, lengths)
         else:
             vuv_inp = torch.cat([x, y_lf0, y_mel], dim=-1)
             vuv = self.vuv_model(vuv_inp, lengths, y_vuv)
 
         if is_inference:
-<<<<<<< HEAD
-=======
             if self.lf0_model.prediction_type() == PredictionType.PROBABILISTIC:
                 lf0_ = lf0[0]
             else:
                 lf0_ = lf0
->>>>>>> 8b282f3a
             if self.mel_model.prediction_type() == PredictionType.PROBABILISTIC:
                 mel_ = mel[0]
             else:
                 mel_ = mel
-<<<<<<< HEAD
-            out = torch.cat([mel_, lf0, vuv], dim=-1)
-=======
             out = torch.cat([mel_, lf0_, vuv], dim=-1)
->>>>>>> 8b282f3a
             assert out.shape[-1] == self.out_dim
             # TODO: better design
             return out, out
